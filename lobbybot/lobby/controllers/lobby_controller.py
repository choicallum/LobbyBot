import discord
import asyncio
from collections import defaultdict
from datetime import datetime
from typing import Optional
from lobbybot.lobby.models import LobbyManager, Lobby, LobbyAddResult, LobbyRemoveResult, LobbyState
from lobbybot.lobby.views import (
    WaitingLobbyView, 
    ActiveLobbyView,
    ForceStartView,
    LobbySelectView,
    CloseConfirmationView,
    make_lobby_ready_embed,
    make_lobby_invite_embed
)
from lobbybot.timezones import get_time_zone, parse_time_input, ASAP_TIME
from lobbybot.settings import BUMP_LOBBY_CHANNEL_ID
import logging
logger = logging.getLogger(__name__)


class LobbyController:
    """Main controller for handling lobby operations"""
    
    def __init__(self):
        self.lobby_manager = LobbyManager() 
        self.lobby_to_view: dict[int, discord.ui.View] = {} # lobby id -> view
        self.lobby_to_msg: dict[int, discord.Message] = {} # lobby id -> message NOTE: you must fetch the message from an interaction response so the webhook doesn't expire
        self.spam_tasks = {}
    
    async def create_lobby(self, interaction: discord.Interaction, time: str, 
                          lobby_size: int = 5, game: str = "Valorant"):
        """Create a new lobby"""
        if lobby_size < 1:
            await interaction.response.send_message("The lobby size must be greater than 0.", ephemeral=True)
            return
        
        # check timezone data
        owner = interaction.user
        timezone = await get_time_zone(interaction.user.id)
        if timezone == "":
            await interaction.response.send_message("Your timezone is not set yet! Run /set to register your timezone.", ephemeral=True)
            return
        
        # check if user already has a lobby
        if self.lobby_manager.get_lobby_by_owner(owner.id):
            await interaction.response.send_message("You already have an active lobby! If this is a mistake, run /close.", ephemeral=True)
            return
        
        # parse time input
        parsed_time = await parse_time_input(interaction, time, timezone)
        if not parsed_time:
            return  # error message already sent in parse_time_input
        
        lobby = self.lobby_manager.create_lobby(
            owner=owner,
            time=parsed_time,
            max_players=lobby_size,
            game=game
        )
        
        # automatically close lobby after 6 hours
        if parsed_time == ASAP_TIME:
            timeout = 21600  # 6 hours
        else:
            timeout = parsed_time - int(datetime.now().timestamp()) + 7200 # 2 hours for listed time lobbies
        
        # create view and setup lobby
        view = WaitingLobbyView(timeout=timeout, lobby=lobby, controller=self)
        self.lobby_to_view[lobby.id] = view
        
        # setup spam updates if in bump channel
        if interaction.channel_id == BUMP_LOBBY_CHANNEL_ID:
            self._setup_spam_updates(lobby, interaction.channel)
        
        # send initial message

        await self._update_lobby_message(interaction, lobby, view)
        
        # setup auto-close
        asyncio.create_task(self._auto_close_lobby(lobby, timeout, LobbyState.WAITING))
    
    async def handle_join_lobby(self, interaction: discord.Interaction, lobby: Lobby, 
                               user: discord.Member, is_filler: bool = False):
        """Handle user joining lobby as player or filler"""
        if lobby.is_completed():
            await interaction.response.send_message("This lobby is already completed! 🙊", ephemeral=True)
            return
        
        result = None
        if is_filler:
            result = lobby.add_filler(user, forced=False)
        else:
            result = lobby.add_player(user, forced=False)

        if result == LobbyAddResult.SUCCESS:
            await self._update_lobby_message(interaction, lobby)
        else:
            await self._handle_add_result(interaction, result, is_filler)
    
    async def handle_leave_lobby(self, interaction: discord.Interaction, lobby: Lobby, user: discord.Member):
        """Handle user leaving lobby"""
        if lobby.is_completed():
            await interaction.response.send_message("This lobby is already completed! 🙊", ephemeral=True)
            return
        
        await self._handle_participant_dropout(interaction, lobby, user, )
    
    async def handle_start_lobby(self, interaction: discord.Interaction, lobby: Lobby, forced: bool) -> bool:
        """Handle starting a lobby"""
        if lobby.is_completed():
            await interaction.response.send_message("This lobby is already completed! 🙊", ephemeral=True)
            return True
        
        if not lobby.in_lobby(interaction.user.id):
            await interaction.response.send_message("You can't start this lobby, you're not playing in it! 😡", ephemeral=True)
            return False
        
        if not forced and lobby.state == LobbyState.PENDING:
            await interaction.response.send_message("This lobby is already starting! 🙊", ephemeral=True)
            return True
        
        success, final_players = lobby.start(forced)
        
        if success:
            # notify players
            message_parts = [f"<@{player.id}>" for player in final_players]

            dm_embed = make_lobby_ready_embed(lobby, interaction.guild_id, interaction.channel_id)
            for player in final_players:
                try:
                    user = interaction.client.get_user(player.id) or await interaction.client.fetch_user(player.id)
                    await user.send(embed=dm_embed)
                except Exception as e:
                    logger.exception(f"Unexpected error while DMing user {player.id} -- {e}")
            
            # update lobby to active state
            timeout = 21600 # 6 hours until timeout for active lobby
            new_view = ActiveLobbyView(timeout=timeout, lobby=lobby, controller=self)
            self.lobby_to_view[lobby.id] = new_view
            
            channel_embed = make_lobby_ready_embed(lobby)
            await interaction.channel.send(content=' '.join(message_parts), embed=channel_embed)
            await self._update_lobby_message(interaction, lobby, new_view)
            # create new auto close task for the active lobby view
            asyncio.create_task(self._auto_close_lobby(lobby, timeout, LobbyState.ACTIVE))

            # update every player's voice state as the baseline now that the lobby is active
            for player in final_players:
                # get_member is a cache call -- however voice data is still kept up to date. If not in cache, we make an API call.
                updated_player_info = interaction.guild.get_member(player.id)
                if not updated_player_info.voice:
                    try:
                        updated_player_info = await interaction.guild.fetch_member(player.id)
                    except discord.NotFound:
                        logger.info(f"failed to fetch {player.id} when starting a lobby")
                        continue
                # if someone is in another server, updated_player_info.voice is None
                player.voice_state = updated_player_info.voice
                player.joined_voice = updated_player_info.voice and updated_player_info.voice.channel is not None
            return True
        else:
            # offer force start if there are not enough players
            force_start_view = ForceStartView(timeout=60, lobby=lobby, controller=self)
            await interaction.response.send_message(
                embed=force_start_view.get_embed(),
                view=force_start_view,
                content=f"<@{interaction.user.id}>"
            )
            force_start_view.message = await interaction.original_response()
            return True
    
    async def handle_force_start_deny(self, lobby: Lobby, interaction: discord.Interaction = None) -> bool:
        """Handle denying force start. Returns True if handled, False otherwise."""
        if lobby.is_completed():
            await interaction.response.send_message("This lobby is already completed! 🙊", ephemeral=True)
            return False
        
        if interaction and not lobby.in_lobby(interaction.user.id):
            await interaction.response.send_message("You can't respond for this lobby, you're not playing in it! 😡", ephemeral=True)
            return False
        
        lobby.reset_pending()
        if interaction:
            await interaction.response.send_message("❌ Did not force start. The lobby is still waiting for more players.")
        else:
            await self.lobby_to_msg[lobby.id].channel.send(f"⏰ Force start expired. The lobby is still waiting for more players.")
        return True

    async def handle_close_lobby(self, interaction: discord.Interaction, lobby: Lobby=None):
        """Handle closing a lobby -- anyone who is not the owner is asked again to confirm """
        # if there's no explicit lobby passed in, get it by owner

        if lobby is None:
            lobby = self.lobby_manager.get_lobby_by_owner(interaction.user.id)
            if not lobby:
                await interaction.response.send_message("You do not have an active lobby. 😒", ephemeral=True)
                return
        
        if lobby.is_completed():
            await interaction.response.send_message("This lobby is already completed! 🙊", ephemeral=True)
            return
        
        if interaction.user.id != lobby.owner.id:
            close_confirm_view = CloseConfirmationView(60, None, interaction.user.id, lobby, self)
            await interaction.response.send_message(
                f"This is not your lobby <@{interaction.user.id}>! Are you sure you want to close it?", 
                view=close_confirm_view)
            close_confirm_view.msg = await interaction.original_response()
            return
        
        await self._close_lobby_internal(lobby.owner.id, interaction)
    
    async def handle_close_confirmation(self, msg: discord.Message, user_id: int, interaction: discord.Interaction, lobby: Lobby, close: bool):
        if user_id != interaction.user.id:
            await interaction.response.send_message(f"This is not your interaction!", ephemeral=True)
            return
        
        if close:
            await self._close_lobby_internal(lobby.owner.id, interaction)
        else:
            await msg.delete() 

    async def handle_dropout_active(self, interaction: discord.Interaction, lobby: Lobby, user: discord.Member):
        """Handle dropout lobby from active lobby"""
        if lobby.is_completed():
            await interaction.response.send_message("This lobby is already completed! 🙊", ephemeral=True)
            return
    
        await self._handle_participant_dropout(interaction, lobby, user)
    
    async def handle_fill_in(self, interaction: discord.Interaction, lobby: Lobby, 
                           user: discord.Member, view: ActiveLobbyView):
        """Handle filling in to active lobby"""
        user_id = user.id
        current_players = len(lobby.get_players)
        strict_count = len(view.strict_ids)
        
        if user_id in view.strict_ids:
            # User is specifically invited
            result = lobby.add_player(user, forced=False)
            if result == LobbyAddResult.SUCCESS:
                view.strict_ids.remove(user_id)
                await self._update_lobby_message(interaction, lobby)
            else:
                await self._handle_add_result(interaction, result)
        elif current_players + strict_count == lobby.max_players:
            await interaction.response.send_message("You aren't a filler being waited for and/or there is no extra room. ☹", ephemeral=True)
        elif current_players + strict_count < lobby.max_players:
            result = lobby.add_player(user, forced=False)
            if result == LobbyAddResult.SUCCESS:
                await self._update_lobby_message(interaction, lobby)
            else:
                await self._handle_add_result(interaction, result)
        else:
            await interaction.response.send_message("A filler wasn't needed yet! 😡", ephemeral=True)
    
    async def handle_end_lobby(self, interaction: discord.Interaction, lobby: Lobby):
        """Handle ending an active lobby"""
        if lobby.is_completed():
            await interaction.response.send_message("This lobby is already completed! 🙊", ephemeral=True)
            return
        
        if not lobby.playing_in_lobby(interaction.user.id):
            close_confirm_view = CloseConfirmationView(60, None, interaction.user.id, lobby, self)
            await interaction.response.send_message(
                f"This is not your lobby <@{interaction.user.id}>! Are you sure you want to close it?", 
                view=close_confirm_view)
            close_confirm_view.msg = await interaction.original_response()
            return
        
        await self._close_lobby_internal(lobby.owner.id, interaction)
    
    async def handle_show_specific_lobby(self, interaction: discord.Interaction, lobby_id: int, **kwargs):
        """Show a specific lobby"""
        lobby = self.lobby_manager.get_lobby_by_id(lobby_id)
        if lobby:
            await self._update_lobby_message(interaction, lobby)
        else:
            await interaction.response.send_message("Lobby not found!", ephemeral=True)
    
    async def show_lobbies(self, interaction: discord.Interaction):
        """Show all active lobbies in a dropdown"""
        all_lobbies = self.lobby_manager.get_all_lobbies()
        
        if not all_lobbies:
            await interaction.response.send_message("There are no currently active lobbies!", ephemeral=True)
            return
        
        timezone = await get_time_zone(interaction.user.id)
        if timezone == "":
            await interaction.response.send_message("Your timezone is not set yet! Run /set to register your timezone.", ephemeral=True)
            return
        
        view = LobbySelectView(120, timezone, all_lobbies, self, self.handle_show_specific_lobby)
        await interaction.response.send_message(view=view, ephemeral=True)

    async def bump_lobby(self, interaction: discord.Interaction, user: discord.Member):
        """Bump a user's lobby"""
        lobby = self.lobby_manager.get_lobby_by_owner(user.id)
        if not lobby:
            await interaction.response.send_message(f"{user.name} did not have an active lobby 😔", ephemeral=True)
            return
        
        await self._update_lobby_message(interaction, lobby)
    
    async def add_player_to_lobby(self, interaction: discord.Interaction, addee: discord.Member, forced: bool):
        """Force add a player to someone's lobby"""
        player = interaction.user
        lobbies = self.lobby_manager.get_lobbies_by_participant(player.id)
        if not lobbies:
            await interaction.response.send_message(f"{player.name} was not a part of any lobbies 😔", ephemeral=True)
            return
        elif len(lobbies) == 1:
            result = lobbies[0].add_player(addee, forced=forced)
            if result == LobbyAddResult.SUCCESS:
                await self._update_lobby_message(interaction, lobbies[0])
            else:
                await self._handle_add_result(interaction, result)
        else:
            timezone = await get_time_zone(interaction.user.id)
            if timezone == "":
                await interaction.response.send_message("Your timezone is not set yet! Run /set to register your timezone.", ephemeral=True)
                return
            
            view = LobbySelectView(120, timezone, lobbies, self, self.handle_force_add_to_specific_lobby, player=addee)
            await interaction.response.send_message(view=view, ephemeral=True)
                
    async def handle_force_add_to_specific_lobby(self, interaction: discord.Interaction, lobby_id: int, **kwargs):
        """Force-add a player to a specific lobby. Expects 'player': discord.Member in kwargs. """
        lobby = self.lobby_manager.get_lobby_by_id(lobby_id)
        if lobby:
            result = lobby.add_player(kwargs.get('player'), True)
            if result == LobbyAddResult.SUCCESS:
                await self._update_lobby_message(interaction, lobby)
            else:
                await self._handle_add_result(interaction, result)
        else:
            await interaction.response.send_message("Lobby not found!", ephemeral=True)

    async def remove_participant_from_lobby(self, interaction: discord.Interaction, removee: discord.Member):
        """Force remove a player to someone's lobby"""
        player = interaction.user
        lobbies = self.lobby_manager.get_lobbies_by_participant(player.id)
        if not lobbies:
            await interaction.response.send_message(f"{player.name} was not a part of any lobbies 😔", ephemeral=True)
            return
        elif len(lobbies) == 1:
            await self._handle_participant_dropout(interaction, lobbies[0], removee) 
        else:
            timezone = await get_time_zone(interaction.user.id)
            if timezone == "":
                await interaction.response.send_message("Your timezone is not set yet! Run /set to register your timezone.", ephemeral=True)
                return
            
            view = LobbySelectView(120, timezone, lobbies, self, self.handle_force_remove_from_specific_lobby, player=removee)
            await interaction.response.send_message(view=view, ephemeral=True)
        
        await interaction.followup.send(f"{interaction.user.name} has forcefully removed {removee.name} from this lobby!")

    async def handle_force_remove_from_specific_lobby(self, interaction: discord.Interaction, lobby_id: int, **kwargs):
        """Force-add a player to a specific lobby. Expects 'player': discord.Member in kwargs. """
        lobby = self.lobby_manager.get_lobby_by_id(lobby_id)
        if lobby:
            removee = kwargs.get('player')
            await self._handle_participant_dropout(interaction, lobby, removee)
        else:
            await interaction.response.send_message("Lobby not found!", ephemeral=True)

    async def _update_lobby_message(self, interaction: discord.Interaction, lobby: Lobby, view=None):
        """Update the lobby message"""
        await interaction.response.defer()
        current_view = view or self.lobby_to_view[lobby.id]

        # disable play button if lobby is full
        # lowkey i hate how this is done but every other solution seemed worse
        if hasattr(current_view, 'play_button') and lobby.is_full():
            current_view.play_button.disabled = True
        elif hasattr(current_view, 'play_button'):
            current_view.play_button.disabled = False
        
        embed = current_view.create_lobby_embed()
        
        if lobby.id in self.lobby_to_msg:
            try:
                old_msg = self.lobby_to_msg[lobby.id]
                await old_msg.delete()
            except discord.HTTPException as e:
                if e.code == 50027:  # Invalid Webhook Token
                    # Refetch as regular message again and delete
                    logger.warning(f"Webhook expired for lobby message {old_msg.id}, refetching as regular message.")
                    regular_msg = await old_msg.channel.fetch_message(old_msg.id)
                    await regular_msg.delete()
                else:
                    logger.warning(f"Failed to delete old lobby message: {e}")
            except Exception as e:
                logger.warning(f"Failed to delete old lobby message: {e}")
        
        sent = await interaction.followup.send(embed=embed, view=current_view)
        fetched = await sent.channel.fetch_message(sent.id)
        self.lobby_to_msg[lobby.id] = fetched
    
    async def _handle_add_result(self, interaction: discord.Interaction, result: LobbyAddResult, is_filler: bool = False):
        """Handle the result of adding a player/filler"""
        if result == LobbyAddResult.ALREADY_IN_LOBBY:
            action = "filling" if is_filler else "playing"
            await interaction.response.send_message(f"This player is already {action} in this lobby! 😡", ephemeral=True)
        elif result == LobbyAddResult.LOBBY_FULL:
            await interaction.response.send_message("The lobby is already full 😞", ephemeral=True)
        elif result == LobbyAddResult.LOBBY_COMPLETED:
            await interaction.response.send_message("This lobby is already completed! 🙊", ephemeral=True)
<<<<<<< HEAD
    
    async def _handle_player_dropout(self, interaction: discord.Interaction, lobby: Lobby, view: ActiveLobbyView):
        """Handle when a player drops out of an active lobby"""
        if len(lobby.get_fillers) == 0:
            await self._update_lobby_message(interaction, lobby)
            await self.lobby_to_msg[lobby.id].channel.send("There are no fillers! This lobby needs fillers! 🐀🐁")
        else:
            await self._update_lobby_message(interaction, lobby)
            # Invite all fillers
            mentions = " ".join(f"<@{filler.id}>" for filler in lobby.get_fillers)
            channel_embed = make_lobby_invite_embed(lobby)
            await self.lobby_to_msg[lobby.id].channel.send(
                content=mentions,
                embed=channel_embed
            )
            for player in lobby.get_fillers:
                dm_embed = make_lobby_invite_embed(lobby, interaction.guild_id, interaction.channel_id)
                try:
                    user = interaction.client.get_user(player.id) or await interaction.client.fetch_user(player.id)
                    await user.send(embed=dm_embed)
                except Exception as e:
                    logger.exception(f"Unexpected error while DMing user {player.id} -- {e}")
            # view.strict_ids.append(filler.id)
            # asyncio.create_task(self._wait_for_filler_response(filler.id, view, lobby))
    
=======

    async def _handle_participant_dropout(self, interaction: discord.Interaction, lobby: Lobby, participant: discord.Member):
        try:
            view = self.lobby_to_view[lobby.id]
        except Exception as e:
            logger.error(f"failed to find a view while removing a player: {e}")
            interaction.response.send_message("Error occurred while removing a player.")
            return
        
        result = lobby.remove_participant(participant)
        if result == LobbyRemoveResult.SUCCESS_PLAYER:
            await self._update_lobby_message(interaction, lobby)
            if lobby.state == LobbyState.ACTIVE:
                # handle when a player drops out of an active lobby
                if not lobby._fillers:
                    await self._update_lobby_message(interaction, lobby)
                    await self.lobby_to_msg[lobby.id].channel.send("There are no fillers! This lobby needs fillers! 🐀🐁")
                else:
                    # Invite first filler
                    filler = lobby._fillers[0]
                    await self._update_lobby_message(interaction, lobby)
                    await self.lobby_to_msg[lobby.id].channel.send(f"<@{filler.id}>, you are invited to join the lobby! Please click 'Fill In!' within 5 minutes. Press Drop Out to decline.")
                    # view.strict_ids.append(filler.id)
                    # asyncio.create_task(self._wait_for_filler_response(filler.id, view, lobby)
        elif result == LobbyRemoveResult.SUCCESS_FILLER:
            await self._update_lobby_message(interaction, lobby)
        elif result == LobbyRemoveResult.LOBBY_EMPTY:
            await self._close_lobby_internal(lobby.owner.id, interaction)
            return
        elif result == LobbyRemoveResult.NOT_IN_LOBBY:
            await interaction.response.send_message("This player was not in the lobby! 😡", ephemeral=True)
            return
            

>>>>>>> b69ca617
    # async def _wait_for_filler_response(self, filler_id: int, view: ActiveLobbyView, lobby: Lobby):
    #     """Wait for filler to respond to invitation"""
    #     await asyncio.sleep(300)  # 5 minutes
    #     if filler_id in view.strict_ids:
    #         view.strict_ids.remove(filler_id)
    #         message_parts = [f"<@{filler_id}> declined their spot. Anyone is free to join."]
    #         message_parts.extend([f"<@{filler.id}>" for filler in lobby._fillers])
    #         await self.lobby_to_msg[lobby.id].channel.send(' '.join(message_parts))
    
    async def _close_lobby_internal(self, owner_id: int, interaction: Optional[discord.Interaction] = None):
        """Internal method to close a lobby"""
        lobby_id = self.lobby_manager.get_lobby_by_owner(owner_id).id
        success = self.lobby_manager.close_lobby(owner_id)
        # delete lobby message, if it exists
        await self.lobby_to_msg[lobby_id].delete()
        
        if success:
            # cancel spam task if exists
            if owner_id in self.spam_tasks:
                self.spam_tasks[owner_id].cancel()
                del self.spam_tasks[owner_id]
            
            message = "Lobby successfully closed. 🔒"
            ephemeral = False
        else:
            message = "You did not have an active lobby. 😒"
            ephemeral = True
            
        if interaction:
            await interaction.response.send_message(content=message, ephemeral=ephemeral)
        # If no interaction (auto-close), we would send to the lobby channel
    
    def _setup_spam_updates(self, lobby: Lobby, channel):
        """Setup spam updates for bump channel"""
        async def spam_update_task():
            while lobby._state != LobbyState.COMPLETED:
                await asyncio.sleep(300) # wait 5 minutes between updates
                
                # Check if last message is from bot
                async for message in channel.history(limit=1):
                    if message.author.bot:
                        break
                    else:
                        # Update the message
                        embed = self.lobby_to_view[lobby.id].create_lobby_embed()
                        try:
                            old_msg = self.lobby_to_msg[lobby.id]
                            await old_msg.delete()
                            new_msg = await channel.send(embed=embed, view=self.lobby_to_view[lobby.id])
                            self.lobby_to_msg[lobby.id] = new_msg
                        except Exception as e:
                            logger.warning(f"Failed to update lobby message: {e}")
                    break
        
        task = asyncio.create_task(spam_update_task())
        self.spam_tasks[lobby.owner.id] = task
    
    async def _auto_close_lobby(self, lobby: Lobby, timeout: int, curr_lobby_state: LobbyState):
        """Auto-close lobby after timeout"""
        await asyncio.sleep(timeout)
        if curr_lobby_state != lobby.state:
            return 
        
        if lobby.state != LobbyState.COMPLETED:
            logger.info(f"Auto-closing lobby {lobby.id} due to timeout.")
            msg = f"{lobby.owner.display_name}'s lobby timing out. Closing lobby." if lobby.state != LobbyState.ACTIVE else \
                f"{lobby.owner.display_name}'s's lobby timing out. You've been playing for 6 hours. Touch some grass. 🌳"
            await self.lobby_to_msg[lobby.id].channel.send(msg)
            await self._close_lobby_internal(lobby.owner.id)

    async def handle_voice_state_update(self, member: discord.Member, before: discord.VoiceState, after: discord.VoiceState):
        active_lobbies = self.lobby_manager.get_lobbies_by_participant(member.id, active=True)
        if not active_lobbies:
            return
        
        for lobby in active_lobbies:
            lobby.edit_participant_voicestate(member.id, after)
            if after.channel:
                lobby.participant_joined_voice(member.id)
            
            # if the lobby hasn't become 'voice active' yet (i.e. not everyone, at some point in time, has joined voice), then don't check
            if not all(player.joined_voice for player in lobby.get_players):
                continue

            if after.channel == None: # meaning no longer connected to a channel
                channel_to_participant_count = defaultdict(int)
                
                participants = lobby.get_participants()
                for participant in participants:
                    if participant.voice_state.channel:
                        channel_to_participant_count[participant.voice_state.channel.id] += 1
                
                # if current players is low, make it so everyone has to leave to close the lobby
<<<<<<< HEAD
                threshold = lobby.max_players * 0.75 if len(lobby.get_players) > 3 else 1
=======
                num_curr_players = len(lobby.get_players())
                threshold = num_curr_players * 0.75 if num_curr_players > 3 else 1
>>>>>>> b69ca617
                still_active = False
                for num_participants in channel_to_participant_count.values():
                    if num_participants >= threshold:
                        still_active = True
                
                # otherwise, threshold not met in any channel, close lobby.
                if not still_active:
                    logger.info(f"Auto-closing lobby {lobby.id} due to participants not being in voice.")
                    logger.info(channel_to_participant_count)
                    logger.info(lobby)
                    
                    await self.lobby_to_msg[lobby.id].channel.send(f"{lobby.owner.display_name}'s lobby is closing because some people left voice! 🙀")
                    await self._close_lobby_internal(lobby.owner.id)<|MERGE_RESOLUTION|>--- conflicted
+++ resolved
@@ -409,35 +409,9 @@
             await interaction.response.send_message("The lobby is already full 😞", ephemeral=True)
         elif result == LobbyAddResult.LOBBY_COMPLETED:
             await interaction.response.send_message("This lobby is already completed! 🙊", ephemeral=True)
-<<<<<<< HEAD
-    
-    async def _handle_player_dropout(self, interaction: discord.Interaction, lobby: Lobby, view: ActiveLobbyView):
-        """Handle when a player drops out of an active lobby"""
-        if len(lobby.get_fillers) == 0:
-            await self._update_lobby_message(interaction, lobby)
-            await self.lobby_to_msg[lobby.id].channel.send("There are no fillers! This lobby needs fillers! 🐀🐁")
-        else:
-            await self._update_lobby_message(interaction, lobby)
-            # Invite all fillers
-            mentions = " ".join(f"<@{filler.id}>" for filler in lobby.get_fillers)
-            channel_embed = make_lobby_invite_embed(lobby)
-            await self.lobby_to_msg[lobby.id].channel.send(
-                content=mentions,
-                embed=channel_embed
-            )
-            for player in lobby.get_fillers:
-                dm_embed = make_lobby_invite_embed(lobby, interaction.guild_id, interaction.channel_id)
-                try:
-                    user = interaction.client.get_user(player.id) or await interaction.client.fetch_user(player.id)
-                    await user.send(embed=dm_embed)
-                except Exception as e:
-                    logger.exception(f"Unexpected error while DMing user {player.id} -- {e}")
-            # view.strict_ids.append(filler.id)
-            # asyncio.create_task(self._wait_for_filler_response(filler.id, view, lobby))
-    
-=======
 
     async def _handle_participant_dropout(self, interaction: discord.Interaction, lobby: Lobby, participant: discord.Member):
+        # Handle when a player or filler leaves.
         try:
             view = self.lobby_to_view[lobby.id]
         except Exception as e:
@@ -454,12 +428,21 @@
                     await self._update_lobby_message(interaction, lobby)
                     await self.lobby_to_msg[lobby.id].channel.send("There are no fillers! This lobby needs fillers! 🐀🐁")
                 else:
-                    # Invite first filler
-                    filler = lobby._fillers[0]
                     await self._update_lobby_message(interaction, lobby)
-                    await self.lobby_to_msg[lobby.id].channel.send(f"<@{filler.id}>, you are invited to join the lobby! Please click 'Fill In!' within 5 minutes. Press Drop Out to decline.")
-                    # view.strict_ids.append(filler.id)
-                    # asyncio.create_task(self._wait_for_filler_response(filler.id, view, lobby)
+                    # Invite all fillers
+                    mentions = " ".join(f"<@{filler.id}>" for filler in lobby.get_fillers)
+                    channel_embed = make_lobby_invite_embed(lobby)
+                    await self.lobby_to_msg[lobby.id].channel.send(
+                        content=mentions,
+                        embed=channel_embed
+                    )
+                    for player in lobby.get_fillers:
+                        dm_embed = make_lobby_invite_embed(lobby, interaction.guild_id, interaction.channel_id)
+                        try:
+                            user = interaction.client.get_user(player.id) or await interaction.client.fetch_user(player.id)
+                            await user.send(embed=dm_embed)
+                        except Exception as e:
+                            logger.exception(f"Unexpected error while DMing user {player.id} -- {e}")
         elif result == LobbyRemoveResult.SUCCESS_FILLER:
             await self._update_lobby_message(interaction, lobby)
         elif result == LobbyRemoveResult.LOBBY_EMPTY:
@@ -468,9 +451,7 @@
         elif result == LobbyRemoveResult.NOT_IN_LOBBY:
             await interaction.response.send_message("This player was not in the lobby! 😡", ephemeral=True)
             return
-            
-
->>>>>>> b69ca617
+
     # async def _wait_for_filler_response(self, filler_id: int, view: ActiveLobbyView, lobby: Lobby):
     #     """Wait for filler to respond to invitation"""
     #     await asyncio.sleep(300)  # 5 minutes
@@ -564,12 +545,8 @@
                         channel_to_participant_count[participant.voice_state.channel.id] += 1
                 
                 # if current players is low, make it so everyone has to leave to close the lobby
-<<<<<<< HEAD
-                threshold = lobby.max_players * 0.75 if len(lobby.get_players) > 3 else 1
-=======
                 num_curr_players = len(lobby.get_players())
                 threshold = num_curr_players * 0.75 if num_curr_players > 3 else 1
->>>>>>> b69ca617
                 still_active = False
                 for num_participants in channel_to_participant_count.values():
                     if num_participants >= threshold:
